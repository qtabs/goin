--- conflicted
+++ resolved
@@ -9,14 +9,10 @@
 import multiprocessing
 import numpy as np
 import os.path
-<<<<<<< HEAD
-import csv
 # import matlab.engine
-=======
 import pathlib
 import pickle
 import random
->>>>>>> 0197f781
 import scipy.optimize
 import scipy.special
 import scipy.stats as ss
@@ -28,14 +24,8 @@
 import COIN_Python.coin as coinp
 
 from icecream import ic
-<<<<<<< HEAD
-# from mycolorpy import colorlist as mcp
-import matplotlib.cm as cm
-import pathlib
-=======
 from pathos.multiprocessing import ProcessingPool
 from tqdm import tqdm
->>>>>>> 0197f781
 
 import sys
 sys.path.append(os.path.abspath(os.path.join(os.path.dirname(__file__), '..')))
@@ -130,11 +120,7 @@
 
     def __init__(self, parset):
 
-<<<<<<< HEAD
-        # self.pool = ProcessingPool()
-=======
         self.pool = ProcessingPool()
->>>>>>> 0197f781
 
         if type(parset) is str:
             self.pars   = load_pars(parset)
@@ -153,12 +139,7 @@
         self.alpha_t = self.pars['alpha_t']
         self.alpha_q = self.pars['alpha_q']
         self.rho_t   = self.pars['rho_t']
-
-<<<<<<< HEAD
-        self.max_cores=self.pars['max_cores']
-=======
-        self.max_cores = 12 # self.pars['max_cores']
->>>>>>> 0197f781
+        self.max_cores = self.pars['max_cores']
 
 
     def export_pars(self):
@@ -451,11 +432,8 @@
         return list(ordered_contexts)
 
     # Coin estimation
-<<<<<<< HEAD
-    def estimate_coin(self, y, mode="matlab", eng=None, nruns=1, n_ctx=10, max_cores=1):
-=======
+
     def estimate_coin(self, y, mode="python", eng=None, nruns=1, n_ctx=10, max_cores=1):
->>>>>>> 0197f781
         """Runs the COIN inference algorithm on a batch of observations
         Requires MATLAB and the COIN inference implementation (https://github.com/jamesheald/COIN)
         OR the Python version
@@ -765,10 +743,6 @@
         
         return(z_slid, logp, cump)
 
-<<<<<<< HEAD
-
-=======
->>>>>>> 0197f781
     def fit_best_tau(self, n_trials=5000, n_train_instances=500):
         """Finds the integration time constant tau minimising prediction error for the current
         hyperparametrisation and number of trials.
@@ -872,11 +846,8 @@
         fig2.savefig(f'samples-pi{"-{suffix}" if suffix is not None else ""}.png')
 
     # Benchmarks
-<<<<<<< HEAD
-    def benchmark(self, n_trials=1000, n_instances=256, suffix=None, eng=None, save=True):
-=======
+
     def benchmark(self, n_trials=1000, n_instances=16, suffix=None, eng=None, save=True):
->>>>>>> 0197f781
         """Performs a thorough benchmarking of the generative model for the given number of trials. 
         The function stores the benchmarks in a pickle for easy retrieval and only performs the
         computations if the pickle file does not exist.
@@ -945,11 +916,8 @@
                     LI_ct_ce[b] += np.log(e_beta[ctx]) * (C[b, :, 0] == ctx).mean()
 
             print(f'Estimating coin...', flush=True)
-<<<<<<< HEAD
-            z_coin, ll_coin, cump_coin, lamb = self.estimate_coin(X, eng)
-=======
+
             z_coin, ll_coin, cump_coin, lamb = self.estimate_coin(X, eng, n_contexts=64)
->>>>>>> 0197f781
             loglamb = np.log(lamb + np.exp(minloglik))
 
             coin_mse = ((z_coin - X[..., 0])**2).mean(1)
